import path from "path"
import react from "@vitejs/plugin-react"
import { defineConfig } from "vite"
 
export default defineConfig({
  plugins: [react()],
  base: "/",
<<<<<<< HEAD
  optimizeDeps: {
    force: true,
    include: ['@supabase/supabase-js']
  },
=======
>>>>>>> 3832cb77
  resolve: {
    alias: {
      "@": path.resolve(__dirname, "./src"),
    },
  },
})<|MERGE_RESOLUTION|>--- conflicted
+++ resolved
@@ -1,17 +1,14 @@
 import path from "path"
 import react from "@vitejs/plugin-react"
 import { defineConfig } from "vite"
- 
+
 export default defineConfig({
   plugins: [react()],
   base: "/",
-<<<<<<< HEAD
   optimizeDeps: {
     force: true,
     include: ['@supabase/supabase-js']
   },
-=======
->>>>>>> 3832cb77
   resolve: {
     alias: {
       "@": path.resolve(__dirname, "./src"),
