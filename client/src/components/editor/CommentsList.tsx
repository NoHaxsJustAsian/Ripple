import { useRef, useState } from 'react';
import { Editor } from '@tiptap/react';
import { cn } from "@/lib/utils";
import { ArrowRightToLine, ChevronDown, ChevronUp, FileCheck, RefreshCw, XCircle } from 'lucide-react';
import { Select, SelectContent, SelectItem, SelectTrigger, SelectValue } from "@/components/ui/select";
import { MultiSelect } from '@/components/ui/multi-select';
import { CommentType } from './types';
import { CommentItem } from './CommentItem';
import { refreshFeedback, regenerateSuggestion } from '@/lib/api';
import { toast } from "sonner";

// Update the CommentType to include completion info as an array
declare module './types' {
  interface CommentType {
    isPinned?: boolean;
    // Array for tracking completion status and history
    completionInfo?: Array<{
      action: 'accepted' | 'ignored';
      timestamp: string;
      reason?: string;  // Optional reason for accepting/ignoring
    }>;
    feedbackHistory?: Array<{
      timestamp: string;
      original: string;      // The original text at this point in time
      currentText: string;   // The current editor text at this point
      suggested: string;     // The suggested text at this point
      explanation: string;   // The feedback explanation at this point
      issueType?: string;    // The issue type at this point (could change)
    }>;
  }
}

interface CommentsListProps {
  isOpen: boolean;
  setIsOpen: (open: boolean) => void;
  comments: CommentType[];
  setComments: React.Dispatch<React.SetStateAction<CommentType[]>>;
  activeCommentId: string | null;
  setActiveCommentId: (id: string | null) => void;
  editor: Editor | null;
}

export function CommentsList({
  isOpen,
  setIsOpen,
  comments,
  setComments,
  activeCommentId,
  setActiveCommentId,
  editor
}: CommentsListProps) {
  const commentsSectionRef = useRef<HTMLDivElement | null>(null);

  // Track the last refreshed times for each comment
  const [lastRefreshedTimes, setLastRefreshedTimes] = useState<{ [commentId: string]: Date }>({});

  // Track loading states for comments
  const [refreshingComments, setRefreshingComments] = useState<{ [commentId: string]: boolean }>({});
  const [regeneratingComments, setRegeneratingComments] = useState<{ [commentId: string]: boolean }>({});

  // Current sort method
  const [sortMethod, setSortMethod] = useState<string>("default");

  // State for collapsed sections
  const [isReplacedOpen, setIsReplacedOpen] = useState<boolean>(false);
  const [isDismissedOpen, setIsDismissedOpen] = useState<boolean>(false);

  // Helper function to get the current text from the editor for a comment
  const getCurrentTextForComment = (commentId: string) => {
    if (!editor) return null;

    let foundPos: { from: number; to: number } | null = null;
    editor.state.doc.descendants((node, pos) => {
      const mark = node.marks.find(m =>
        m.type.name === 'comment' &&
        m.attrs.commentId === commentId
      );
      if (mark) {
        foundPos = { from: pos, to: pos + node.nodeSize };
        return false;
      }
    });

    if (foundPos) {
      return editor.state.doc.textBetween(foundPos.from, foundPos.to);
    }

    return null;
  };

  // This function will be called when a user clicks the refresh button on a comment
  const handleRefreshFeedback = async (commentId: string) => {
    console.log("Refreshing feedback for comment ID:", commentId);

    // Find the comment that needs to be refreshed
    const commentToRefresh = comments.find(c => c.id === commentId);
    if (!commentToRefresh) return;

    // Get the current text from the editor where the comment is located
    if (!editor) return;

    // Find the position of the commented text in the editor
    let foundPos: { from: number; to: number } | null = null;
    editor.state.doc.descendants((node, pos) => {
      const mark = node.marks.find(m =>
        m.type.name === 'comment' &&
        m.attrs.commentId === commentId
      );
      if (mark) {
        foundPos = { from: pos, to: pos + node.nodeSize };
        return false;
      }
    });

    if (!foundPos) return;

    // Get the current text content at the comment location
    const currentText = editor.state.doc.textBetween(foundPos.from, foundPos.to);

    // Set loading state for this comment
    setRefreshingComments(prev => ({
      ...prev,
      [commentId]: true
    }));

    try {
      // If we have the original feedback and suggestedEdit, use the API
      if (commentToRefresh.suggestedEdit && commentToRefresh.suggestedEdit.explanation) {
        const originalText = commentToRefresh.suggestedEdit.original || commentToRefresh.quotedText;
        const originalFeedback = commentToRefresh.suggestedEdit.explanation;

        // Call the API to refresh the feedback
        const response = await refreshFeedback({
          originalText: originalText,
          currentText: currentText,
          originalFeedback: originalFeedback,
          issueType: commentToRefresh.issueType
        });

        if (response.success) {
          // Create a new history entry with a complete snapshot
          const now = new Date().toISOString();

          // Ensure we have a feedbackHistory array, or create a new one with the current state
          const previousHistory = commentToRefresh.feedbackHistory || [];

          // If there's no history yet, add the initial state first
          if (previousHistory.length === 0 && commentToRefresh.suggestedEdit) {
            previousHistory.push({
              timestamp: commentToRefresh.updatedAt || commentToRefresh.createdAt,
              original: commentToRefresh.suggestedEdit.original || '',
              currentText: commentToRefresh.suggestedEdit.original || '',  // Initially, current text is the original
              suggested: commentToRefresh.suggestedEdit.suggested || '',
              explanation: commentToRefresh.suggestedEdit.explanation || '',
              issueType: commentToRefresh.issueType
            });
          }

          // Create a new complete snapshot with all current values
          const newHistoryEntry = {
            timestamp: now,
            original: commentToRefresh.suggestedEdit.original || '',
            currentText: currentText || '',
            suggested: commentToRefresh.suggestedEdit.suggested || '',
            explanation: response.data.updatedFeedback,
            issueType: commentToRefresh.issueType
          };

          // Update the comment with new feedback and the updated history
          setComments(prevComments =>
            prevComments.map(c =>
              c.id === commentId
                ? {
                  ...c,
                  updatedAt: now,
                  suggestedEdit: c.suggestedEdit
                    ? {
                      ...c.suggestedEdit,
                      explanation: response.data.updatedFeedback
                    }
                    : undefined,
                  feedbackHistory: [...previousHistory, newHistoryEntry]
                }
                : c
            )
          );
        }
      } else {
        // Fallback to simulated response for comments without suggestedEdit
        const simulateApiResponse = () => {
          return new Promise<string>((resolve) => {
            setTimeout(() => {
              // Check if text has changed
              if (currentText !== commentToRefresh.quotedText) {
                resolve(`This text has been updated. ${Math.random() > 0.5
                  ? "The issues have been resolved, good job!"
                  : "There are still some issues to address."
                  }`);
              } else {
                resolve("The text hasn't changed since the last feedback.");
              }
            }, 500);
          });
        };

        const updatedFeedbackText = await simulateApiResponse();
        const now = new Date().toISOString();

        // Ensure we have a feedbackHistory array, or create a new one with the current state
        const previousHistory = commentToRefresh.feedbackHistory || [];

        // If there's no history yet and there's an existing suggestedEdit, add the initial state first
        if (previousHistory.length === 0 && commentToRefresh.suggestedEdit) {
          previousHistory.push({
            timestamp: commentToRefresh.updatedAt || commentToRefresh.createdAt,
            original: commentToRefresh.suggestedEdit.original || '',
            currentText: commentToRefresh.suggestedEdit.original || '',
            suggested: commentToRefresh.suggestedEdit.suggested || '',
            explanation: commentToRefresh.suggestedEdit.explanation || '',
            issueType: commentToRefresh.issueType
          });
        }

        // Create a complete snapshot with all current values
        const newHistoryEntry = {
          timestamp: now,
          original: commentToRefresh.suggestedEdit?.original || commentToRefresh.quotedText || '',
          currentText: currentText || '',
          suggested: commentToRefresh.suggestedEdit?.suggested || commentToRefresh.quotedText || '',
          explanation: updatedFeedbackText,
          issueType: commentToRefresh.issueType
        };

        // Update the comment with new feedback
        setComments(prevComments =>
          prevComments.map(c =>
            c.id === commentId
              ? {
                ...c,
                updatedAt: now,
                suggestedEdit: c.suggestedEdit
                  ? {
                    ...c.suggestedEdit,
                    explanation: updatedFeedbackText
                  }
                  : {
                    original: c.quotedText || '',
                    suggested: c.quotedText || '',
                    explanation: updatedFeedbackText
                  },
                feedbackHistory: [...previousHistory, newHistoryEntry]
              }
              : c
          )
        );
      }

      // Update the last refreshed timestamp
      setLastRefreshedTimes(prev => ({
        ...prev,
        [commentId]: new Date()
      }));

    } catch (error) {
      console.error("Error refreshing feedback:", error);
      toast.error("Failed to refresh feedback", {
        description: "Please try again later."
      });
    } finally {
      // Clear loading state
      setRefreshingComments(prev => ({
        ...prev,
        [commentId]: false
      }));
    }
  };

  // This function will be called when a user clicks the regenerate button on a comment
  const handleRegenerateSuggestion = async (commentId: string) => {
    console.log("Regenerating suggestion for comment ID:", commentId);

    // Find the comment that needs regeneration
    const commentToRegenerate = comments.find(c => c.id === commentId);
    if (!commentToRegenerate) return;

    // Get the current text from the editor where the comment is located
    if (!editor) return;

    // Find the position of the commented text in the editor
    let foundPos: { from: number; to: number } | null = null;
    editor.state.doc.descendants((node, pos) => {
      const mark = node.marks.find(m =>
        m.type.name === 'comment' &&
        m.attrs.commentId === commentId
      );
      if (mark) {
        foundPos = { from: pos, to: pos + node.nodeSize };
        return false;
      }
    });

    if (!foundPos) return;

    // Get the current text content at the comment location
    const currentText = editor.state.doc.textBetween(foundPos.from, foundPos.to);

    // Set loading state for this comment
    setRegeneratingComments(prev => ({
      ...prev,
      [commentId]: true
    }));

    try {
      const originalText = commentToRegenerate.suggestedEdit?.original || commentToRegenerate.quotedText || '';
      // Preserve the original explanation if it exists
      const originalExplanation = commentToRegenerate.suggestedEdit?.explanation || '';

      // Call the API to regenerate the suggestion
      const response = await regenerateSuggestion({
        originalText: originalText,
        currentText: currentText,
        issueType: commentToRegenerate.issueType,
        originalExplanation: originalExplanation
      });

      if (response.success) {
        const now = new Date().toISOString();

        // Ensure we have a feedbackHistory array, or create a new one with the current state
        const previousHistory = commentToRegenerate.feedbackHistory || [];

        // If there's no history yet and there's an existing suggestedEdit, add the initial state first
        if (previousHistory.length === 0 && commentToRegenerate.suggestedEdit) {
          previousHistory.push({
            timestamp: commentToRegenerate.updatedAt || commentToRegenerate.createdAt,
            original: commentToRegenerate.suggestedEdit.original || '',
            currentText: commentToRegenerate.suggestedEdit.original || '',
            suggested: commentToRegenerate.suggestedEdit.suggested || '',
            explanation: commentToRegenerate.suggestedEdit.explanation || '',
            issueType: commentToRegenerate.issueType
          });
        }

        // Create a new complete snapshot with all current values
        const newHistoryEntry = {
          timestamp: now,
          original: commentToRegenerate.suggestedEdit?.original || commentToRegenerate.quotedText || '',
          currentText: currentText || '',
          suggested: response.data.suggestedEdit.suggested,
          explanation: response.data.suggestedEdit.explanation,
          issueType: commentToRegenerate.issueType
        };

        // Update the comment with the new suggestion
        setComments(prevComments =>
          prevComments.map(c =>
            c.id === commentId
              ? {
                ...c,
                updatedAt: now,
                suggestedEdit: response.data.suggestedEdit,
                feedbackHistory: [...previousHistory, newHistoryEntry]
              }
              : c
          )
        );
      }

    } catch (error) {
      console.error("Error regenerating suggestion:", error);
      toast.error("Failed to generate new suggestion", {
        description: "Please try again later."
      });
    } finally {
      // Clear loading state
      setRegeneratingComments(prev => ({
        ...prev,
        [commentId]: false
      }));
    }
  };

  // Handle toggling the pin status of a comment
  const handleTogglePin = (commentId: string, isPinned: boolean) => {
    setComments(prevComments =>
      prevComments.map(comment =>
        comment.id === commentId
          ? { ...comment, isPinned }
          : comment
      )
    );

    toast(isPinned ? "Comment pinned" : "Comment unpinned", {
      duration: 2000
    });
  };

  // New function to handle marking comments as completed
  const handleMarkAsCompleted = (commentId: string, action: 'accepted' | 'ignored', reason?: string) => {
    const now = new Date().toISOString();

    setComments(prevComments =>
      prevComments.map(comment =>
        comment.id === commentId
          ? {
            ...comment,
            // Add to the completion info array
            completionInfo: [
              ...(comment.completionInfo || []),
              {
                action,
                timestamp: now,
                reason
              }
            ]
          }
          : comment
      )
    );

    toast(`Suggestion ${action === 'accepted' ? 'replaced' : 'dismissed'}`, {
      duration: 2000
    });

    // Open the relevant section when first item is completed
    if (action === 'accepted' && !isReplacedOpen) {
      setIsReplacedOpen(true);
    } else if (action === 'ignored' && !isDismissedOpen) {
      setIsDismissedOpen(true);
    }
  };

  // New function to handle reviving comments
  const handleReviveComment = (commentId: string) => {
    setComments(prevComments =>
      prevComments.map(comment =>
        comment.id === commentId
          ? {
            ...comment,
            // Remove the completion info to make it active again
            completionInfo: []
          }
          : comment
      )
    );

    toast("Comment revived", {
      description: "Comment has been moved back to active items",
      duration: 2000
    });
  };

  // Sort comments based on the selected sort method
  const sortComments = (value: string) => {
    setSortMethod(value);

    // Apply sorting
    applySort(value);
  };

  // Apply the current sort method to the comments
  const applySort = (sortValue: string) => {
    const sorted = [...comments];

    if (sortValue === "newest") {
      sorted.sort((a, b) => new Date(b.createdAt).getTime() - new Date(a.createdAt).getTime());
    } else if (sortValue === "oldest") {
      sorted.sort((a, b) => new Date(a.createdAt).getTime() - new Date(b.createdAt).getTime());
    } else if (sortValue === "smart") {
      const textPositions = new Map<string, number>();
      const docText = editor?.state.doc.textContent || '';

      comments.forEach(comment => {
        if (comment.quotedText && !textPositions.has(comment.quotedText)) {
          const position = docText.indexOf(comment.quotedText);
          if (position >= 0) {
            textPositions.set(comment.quotedText, position);
          }
        }
      });

      sorted.sort((a, b) => {
        if (a.quotedText === b.quotedText) {
          return new Date(a.createdAt).getTime() - new Date(b.createdAt).getTime();
        }

        const aPos = textPositions.get(a.quotedText) || 0;
        const bPos = textPositions.get(b.quotedText) || 0;

        return aPos - bPos;
      });
    } else {
      const commentPositions = new Map<string, number>();
      const docText = editor?.state.doc.textContent || '';

      comments.forEach(comment => {
        if (comment.quotedText) {
          const position = docText.indexOf(comment.quotedText);
          if (position >= 0) {
            commentPositions.set(comment.id, position);
          }
        }
      });

      sorted.sort((a, b) => {
        const aPos = commentPositions.get(a.id) || 0;
        const bPos = commentPositions.get(b.id) || 0;
        return aPos - bPos;
      });
    }

    setComments(sorted);
  };

  const filterOptions = [
    { value: 'flow', label: 'Flow' },
    { value: 'focus', label: 'Focus' },
    { value: 'clarity', label: 'Clarity' }
  ];

  const [selectedFilters, setSelectedFilters] = useState<string[]>(
    filterOptions.map(option => option.value)
  );

  // Helper function to check comment status
  const getCommentStatus = (comment: CommentType): 'active' | 'replaced' | 'dismissed' => {
    if (!comment.completionInfo || comment.completionInfo.length === 0) {
      return 'active';
    }

    // Get the latest action
    const latestAction = comment.completionInfo[comment.completionInfo.length - 1].action;
    return latestAction === 'accepted' ? 'replaced' : 'dismissed';
  };

  // Separate comments by their status
  const activeComments = comments.filter(comment => getCommentStatus(comment) === 'active');
  const replacedComments = comments.filter(comment => getCommentStatus(comment) === 'replaced');
  const dismissedComments = comments.filter(comment => getCommentStatus(comment) === 'dismissed');

  // Sort and filter comments for display
  const displayCommentsByStatus = (status: 'active' | 'replaced' | 'dismissed') => {
    let statusComments;

    if (status === 'active') {
      statusComments = activeComments;
    } else if (status === 'replaced') {
      statusComments = replacedComments;
    } else {
      statusComments = dismissedComments;
    }

    // Filter the comments
    const filteredComments = statusComments.filter(comment => {
      // Skip filtering if all filters are selected
      if (selectedFilters.length === filterOptions.length) return true;
      // Show comments that match selected filters
      return comment.issueType ? selectedFilters.includes(comment.issueType) : true;
    });

    // For active comments, separate pinned and unpinned
    if (status === 'active') {
      const pinnedComments = filteredComments.filter(comment => comment.isPinned);
      const unpinnedComments = filteredComments.filter(comment => !comment.isPinned);
      return [...pinnedComments, ...unpinnedComments];
    }

    return filteredComments;
  };

  return (
    <div
      ref={commentsSectionRef}
      className={cn(
        "fixed right-0 h-[calc(100vh-7rem)] bg-background border-l border-border/40",
        "transition-all duration-300 ease-in-out transform",
        isOpen ? "translate-x-0" : "translate-x-full",
        "w-[360px]"
      )}
      style={{
        zIndex: 40,
        top: "6rem"
      }}
    >
      {/* Toggle Button */}
      <button
        onClick={() => setIsOpen(!isOpen)}
        className={cn(
          "absolute left-0 top-1/4 -translate-y-1/2 -translate-x-full",
          "bg-background border border-border/40 border-r-0",
          "px-2 py-3 rounded-l-md",
          "transition-colors hover:bg-accent"
        )}
      >
        <div className="flex flex-col items-center gap-2">
          {isOpen ? (
            <ArrowRightToLine className="mr-2 h-4.0 w-4.0" strokeWidth={1.5} />
          ) : (
            <FileCheck className="mr-2 h-4.0 w-4.0" strokeWidth={1.5} />
          )}
        </div>
      </button>

      {/* Panel Content */}
      <div className="h-full overflow-y-auto">
        {/* Filter Tabs */}
        <div className="flex items-center justify-left mb-4 pt-6 pl-4">
          {/* <div className="flex items-center">
            <div className="flex items-center gap-1 p-1">
              <label
                htmlFor="comment-sort"
                className="text-xs font-medium text-muted-foreground whitespace-nowrap"
              >
                Sort by:
              </label>
              <Select
                onValueChange={sortComments}
                defaultValue={sortMethod}
              >
                <SelectTrigger className="h-8 text-xs w-24">
                  <SelectValue placeholder="Sort" />
                </SelectTrigger>
                <SelectContent>
                  <SelectItem value="default">Default</SelectItem>
                  <SelectItem value="newest">Newest</SelectItem>
                  <SelectItem value="oldest">Oldest</SelectItem>
                  <SelectItem value="smart">Smart</SelectItem>
                </SelectContent>
              </Select>
            </div>
          </div> */}
          <div className="flex items-center gap-2">
            <label
              htmlFor="comment-sort"
              className="text-xs font-medium text-muted-foreground whitespace-nowrap"
            >
              Filter by:
            </label>
            <MultiSelect
              options={filterOptions}
              selected={selectedFilters}
              onChange={setSelectedFilters}
            />
          </div>
        </div>

        {/* Active Comments Section - Always Open (without visible title) */}
        <div className="border-b border-border/40 pb-4">
          <div className="p-4 space-y-3">
            {activeComments.length === 0 ? (
              <div className="text-center text-muted-foreground py-2">
                No active comments
              </div>
            ) : (
              displayCommentsByStatus('active').map((comment) => (
                <CommentItem
                  key={comment.id}
                  comment={comment}
                  editor={editor}
                  activeCommentId={activeCommentId}
                  setActiveCommentId={setActiveCommentId}
                  setComments={setComments}
                  comments={comments}
                  onRefreshFeedback={handleRefreshFeedback}
                  onRegenerateSuggestion={handleRegenerateSuggestion}
                  onTogglePin={handleTogglePin}
                  onMarkAsCompleted={handleMarkAsCompleted}
                  onReviveComment={handleReviveComment}
                  lastRefreshedTime={lastRefreshedTimes}
                  isRefreshing={refreshingComments[comment.id] || false}
                  isRegenerating={regeneratingComments[comment.id] || false}
                />
              ))
            )}
          </div>
        </div>

        {/* Replaced Comments Section - Collapsible */}
        {/* <div className="border-b border-border/40">
          <button
            onClick={() => setIsReplacedOpen(!isReplacedOpen)}
            className="flex items-center justify-between w-full px-4 py-2 bg-accent/30 hover:bg-accent/50"
          >
            <div className="flex items-center">
              <RefreshCw className="mr-2 h-4 w-4" strokeWidth={1.5} />
              <span className="text-sm font-medium">Replaced Items ({replacedComments.length})</span>
            </div>
            {isReplacedOpen ? (
              <ChevronUp className="h-4 w-4" />
            ) : (
              <ChevronDown className="h-4 w-4" />
            )}
          </button>

          {isReplacedOpen && (
            <div className="p-4 pt-2 space-y-3">
              {replacedComments.length === 0 ? (
                <div className="text-center text-muted-foreground py-2">
                  No replaced comments
                </div>
              ) : (
                displayCommentsByStatus('replaced').map((comment) => (
                  <CommentItem
                    key={comment.id}
                    comment={comment}
                    editor={editor}
                    activeCommentId={activeCommentId}
                    setActiveCommentId={setActiveCommentId}
                    setComments={setComments}
                    comments={comments}
                    onRefreshFeedback={handleRefreshFeedback}
                    onRegenerateSuggestion={handleRegenerateSuggestion}
                    onTogglePin={handleTogglePin}
                    onMarkAsCompleted={handleMarkAsCompleted}
                    onReviveComment={handleReviveComment}
                    lastRefreshedTime={lastRefreshedTimes}
                    isRefreshing={refreshingComments[comment.id] || false}
                    isRegenerating={regeneratingComments[comment.id] || false}
                    isCompleted={true}
                  />
                ))
              )}
            </div>
          )}
        </div> */}

        {/* Dismissed Comments Section - Collapsible */}
        <div className="border-b border-border/40">
          <button
            onClick={() => setIsDismissedOpen(!isDismissedOpen)}
            className="flex items-center justify-between w-full px-4 py-2 bg-accent/30 hover:bg-accent/50"
          >
            <div className="flex items-center">
              <XCircle className="mr-2 h-4 w-4" strokeWidth={1.5} />
              <span className="text-sm font-medium">Dismissed Suggestions ({dismissedComments.length})</span>
            </div>
            {isDismissedOpen ? (
              <ChevronUp className="h-4 w-4" />
            ) : (
              <ChevronDown className="h-4 w-4" />
            )}
          </button>

          {isDismissedOpen && (
            <div className="p-4 pt-2 space-y-3">
              {dismissedComments.length === 0 ? (
                <div className="text-center text-muted-foreground py-2">
                  No dismissed comments
                </div>
              ) : (
                displayCommentsByStatus('dismissed').map((comment) => (
                  <CommentItem
                    key={comment.id}
                    comment={comment}
                    editor={editor}
                    activeCommentId={activeCommentId}
                    setActiveCommentId={setActiveCommentId}
                    setComments={setComments}
                    comments={comments}
                    onRefreshFeedback={handleRefreshFeedback}
                    onRegenerateSuggestion={handleRegenerateSuggestion}
                    onTogglePin={handleTogglePin}
                    onMarkAsCompleted={handleMarkAsCompleted}
                    onReviveComment={handleReviveComment}
                    lastRefreshedTime={lastRefreshedTimes}
                    isRefreshing={refreshingComments[comment.id] || false}
                    isRegenerating={regeneratingComments[comment.id] || false}
                    isCompleted={true}
                  />
                ))
              )}
            </div>
<<<<<<< HEAD
=======
          ) : (
            <>
              {console.log("Rendering comments:", comments)}
              {comments.map((comment) => {
                console.log(`Comment ID ${comment.id}:`, {
                  hasEdit: !!comment.suggestedEdit,
                  issueType: comment.issueType,
                  feedbackType: comment.feedbackType,
                  isAI: comment.isAIFeedback
                });
                return (
                  <CommentItem
                    key={comment.id}
                    comment={comment}
                    editor={editor}
                    activeCommentId={activeCommentId}
                    setActiveCommentId={setActiveCommentId}
                    setComments={setComments}
                    comments={comments}
                  />
                );
              })}
            </>
>>>>>>> 3832cb77
          )}
        </div>

        {/* Empty state when no comments exist */}
        {comments.length === 0 && (
          <div className="text-center text-muted-foreground pt-8">
            No comments yet
          </div>
        )}
      </div>
    </div>
  );
}<|MERGE_RESOLUTION|>--- conflicted
+++ resolved
@@ -15,9 +15,8 @@
     isPinned?: boolean;
     // Array for tracking completion status and history
     completionInfo?: Array<{
-      action: 'accepted' | 'ignored';
+      action: 'active' | 'dismissed' | 'replaced';
       timestamp: string;
-      reason?: string;  // Optional reason for accepting/ignoring
     }>;
     feedbackHistory?: Array<{
       timestamp: string;
@@ -131,7 +130,7 @@
 
         // Call the API to refresh the feedback
         const response = await refreshFeedback({
-          originalText: originalText,
+          originalText: originalText || '',
           currentText: currentText,
           originalFeedback: originalFeedback,
           issueType: commentToRefresh.issueType
@@ -530,7 +529,7 @@
 
     // Get the latest action
     const latestAction = comment.completionInfo[comment.completionInfo.length - 1].action;
-    return latestAction === 'accepted' ? 'replaced' : 'dismissed';
+    return latestAction === 'replaced' ? 'replaced' : 'dismissed';
   };
 
   // Separate comments by their status
@@ -770,32 +769,6 @@
                 ))
               )}
             </div>
-<<<<<<< HEAD
-=======
-          ) : (
-            <>
-              {console.log("Rendering comments:", comments)}
-              {comments.map((comment) => {
-                console.log(`Comment ID ${comment.id}:`, {
-                  hasEdit: !!comment.suggestedEdit,
-                  issueType: comment.issueType,
-                  feedbackType: comment.feedbackType,
-                  isAI: comment.isAIFeedback
-                });
-                return (
-                  <CommentItem
-                    key={comment.id}
-                    comment={comment}
-                    editor={editor}
-                    activeCommentId={activeCommentId}
-                    setActiveCommentId={setActiveCommentId}
-                    setComments={setComments}
-                    comments={comments}
-                  />
-                );
-              })}
-            </>
->>>>>>> 3832cb77
           )}
         </div>
 
