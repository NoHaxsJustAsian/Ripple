--- conflicted
+++ resolved
@@ -62,7 +62,6 @@
   onReviveComment,
   isCompleted = false
 }: CommentItemProps) {
-<<<<<<< HEAD
   // State for tracking current text from the editor
   const [currentEditorText, setCurrentEditorText] = useState<string | null>(null);
   // State for copy button
@@ -217,32 +216,6 @@
     issueType: comment.issueType
   };
 
-=======
-  
-  // Debug logging
-  console.log("Comment item rendered with issue type:", comment.issueType);
-  console.log("Has suggestedEdit:", !!comment.suggestedEdit);
-  console.log("Full comment object:", comment);
-
-  // Check if this is a suggested edit
-  const isSuggestedEdit = comment.suggestedEdit !== undefined;
-
-  // Ensure there's a default issueType if it's undefined
-  const issueType = comment.issueType || 
-    (isSuggestedEdit ? 'grammar' : 'clarity'); // Default to grammar for edits, clarity for comments
-  
-  // Determine card style based on feedback type
-  const cardStyle = comment.isAIFeedback
-    ? comment.feedbackType === 'sentence'
-      ? "shadow-[0_0_15px_rgba(245,158,11,0.15)]" // Amber glow for sentence feedback
-      : comment.feedbackType === 'paragraph'
-        ? "shadow-[0_0_15px_rgba(59,130,246,0.15)]" // Blue glow for paragraph feedback
-        : comment.feedbackType === 'general' || !comment.feedbackType
-          ? "shadow-[0_0_15px_rgba(168,85,247,0.15)]" // Purple glow for general feedback
-          : "shadow-[0_0_15px_rgba(168,85,247,0.15)]" // Default to purple glow
-    : ""; // User comments have no special style
-  
->>>>>>> 3832cb77
   const scrollToCommentInEditor = () => {
     if (!editor) return;
 
@@ -506,11 +479,7 @@
             <div className="flex-1">
               <div className="flex items-center gap-2 mb-1">
                 <h3 className="text-base font-medium break-words">
-<<<<<<< HEAD
                   {comment.content}
-=======
-                  {isSuggestedEdit ? comment.title || 'Suggested Edit' : comment.content || 'Comment'}
->>>>>>> 3832cb77
                 </h3>
 
                 {/* Display the appropriate issue type badge based on history */}
@@ -559,7 +528,6 @@
                     {completionInfo.actionText}
                   </span>
                 )}
-<<<<<<< HEAD
 
                 {/* Pagination controls */}
                 {totalHistoryItems > 1 && (
@@ -592,13 +560,6 @@
                       <ChevronRight className="h-3 w-3" />
                     </button>
                   </div>
-=======
-                {issueType === 'suggestion' && (
-                  <span className="inline-flex items-center px-2.5 py-1 rounded-full text-xs font-medium bg-teal-100 text-teal-800 dark:bg-teal-900 dark:text-teal-300 border border-teal-200 shadow-sm">Suggestion</span>
-                )}
-                {issueType && !['grammar', 'clarity', 'coherence', 'cohesion', 'style', 'structure', 'flow', 'suggestion'].includes(issueType) && (
-                  <span className="inline-flex items-center px-2.5 py-1 rounded-full text-xs font-medium bg-gray-100 text-gray-800 dark:bg-gray-800 dark:text-gray-300 border border-gray-200 shadow-sm">{issueType}</span>
->>>>>>> 3832cb77
                 )}
               </div>
 
@@ -607,12 +568,11 @@
                   className="text-sm text-muted-foreground bg-muted/50 p-0 rounded-md cursor-pointer hover:bg-muted/70 mt-3 break-words"
                   onClick={scrollToCommentInEditor}
                 >
-                  {isSuggestedEdit ? (
+                  {comment.suggestedEdit ? (
                     <div className="suggest-edit-container overflow-hidden" tabIndex={0} >
                       <div className="relative">
                         <details className="mt-1" open>
                           <summary className="suggest-edit-label cursor-pointer">Current Text</summary>
-<<<<<<< HEAD
                           <div className={cn(
                             "suggest-edit-deletion break-words mt-1",
                             hasTextChanged() && "bg-red-50 dark:bg-red-900/20"
@@ -622,39 +582,6 @@
                               ? (currentEditorText !== null ? currentEditorText : comment.suggestedEdit?.original || '')
                               : currentHistoryItem.currentText}
                           </div>
-=======
-                          <div className="flex flex-wrap gap-1.5 mb-2">
-                            {/* Badge display based on issueType */}
-                            {issueType === 'grammar' && (
-                              <span className="inline-flex items-center px-2 py-0.5 rounded-full text-xs font-medium bg-purple-100 text-purple-800 dark:bg-purple-900 dark:text-purple-300">Grammar</span>
-                            )}
-                            {issueType === 'clarity' && (
-                              <span className="inline-flex items-center px-2 py-0.5 rounded-full text-xs font-medium bg-blue-100 text-blue-800 dark:bg-blue-900 dark:text-blue-300">Clarity</span>
-                            )}
-                            {issueType === 'coherence' && (
-                              <span className="inline-flex items-center px-2 py-0.5 rounded-full text-xs font-medium bg-yellow-100 text-yellow-800 dark:bg-yellow-900 dark:text-yellow-300">Coherence</span>
-                            )}
-                            {issueType === 'cohesion' && (
-                              <span className="inline-flex items-center px-2 py-0.5 rounded-full text-xs font-medium bg-blue-200 text-blue-800 dark:bg-blue-900 dark:text-blue-300">Cohesion</span>
-                            )}
-                            {issueType === 'style' && (
-                              <span className="inline-flex items-center px-2 py-0.5 rounded-full text-xs font-medium bg-green-100 text-green-800 dark:bg-green-900 dark:text-green-300">Style</span>
-                            )}
-                            {issueType === 'structure' && (
-                              <span className="inline-flex items-center px-2 py-0.5 rounded-full text-xs font-medium bg-purple-200 text-purple-800 dark:bg-purple-900 dark:text-purple-300">Structure</span>
-                            )}
-                            {issueType === 'flow' && (
-                              <span className="inline-flex items-center px-2 py-0.5 rounded-full text-xs font-medium bg-orange-200 text-orange-800 dark:bg-orange-900 dark:text-orange-300">Flow</span>
-                            )}
-                            {issueType === 'suggestion' && (
-                              <span className="inline-flex items-center px-2 py-0.5 rounded-full text-xs font-medium bg-teal-100 text-teal-800 dark:bg-teal-900 dark:text-teal-300">Suggestion</span>
-                            )}
-                            {issueType && !['grammar', 'clarity', 'coherence', 'cohesion', 'style', 'structure', 'flow', 'suggestion'].includes(issueType) && (
-                              <span className="inline-flex items-center px-2 py-0.5 rounded-full text-xs font-medium bg-gray-100 text-gray-800 dark:bg-gray-800 dark:text-gray-300">{issueType}</span>
-                            )}
-                          </div>
-                          <div className="suggest-edit-deletion break-words mt-1">{comment.suggestedEdit?.original || comment.quotedText || ''}</div>
->>>>>>> 3832cb77
                         </details>
                       </div>
                       <div>
@@ -838,7 +765,7 @@
                         placeholder="Add a comment..."
                         className="w-full min-h-[60px] bg-transparent border-none p-0 resize-none focus:outline-none focus:ring-0"
                         autoFocus
-                          readOnly={isCompleted}
+                        readOnly={isCompleted}
                       />
                     )}
                   </div>
@@ -868,27 +795,27 @@
                   </Button>
                 </div>
               ) : (
-                  <div className="flex items-center justify-left mt-3 space-x-3">
-                    <Button
-                      variant="ghost"
-                      size="sm"
-                      className="h-8 px-6"
-                      onClick={handleIgnore}
-                    >
-                      <X className="h-3.5 w-3.5 mr-2" />
-                      Dismiss
-                    </Button>
-
-                    <Button
-                      variant="default"
-                      size="sm"
-                      className="h-8 px-6 pr-5 pl-3"
-                      onClick={handleAcceptSuggestion}
-                    >
-                      <Check className="h-3.5 w-3.5 mr-2" />
-                      Replace
-                    </Button>
-                  </div>
+                <div className="flex items-center justify-left mt-3 space-x-3">
+                  <Button
+                    variant="ghost"
+                    size="sm"
+                    className="h-8 px-6"
+                    onClick={handleIgnore}
+                  >
+                    <X className="h-3.5 w-3.5 mr-2" />
+                    Dismiss
+                  </Button>
+
+                  <Button
+                    variant="default"
+                    size="sm"
+                    className="h-8 px-6 pr-5 pl-3"
+                    onClick={handleAcceptSuggestion}
+                  >
+                    <Check className="h-3.5 w-3.5 mr-2" />
+                    Replace
+                  </Button>
+                </div>
               )}
             </div>
           </div>
@@ -899,40 +826,31 @@
             <div className="flex-1">
               <div className="flex items-center justify-between">
                 <h3 className="text-base font-medium">Comment</h3>
-<<<<<<< HEAD
-                  <span className="text-xs text-muted-foreground">
-                    {new Date(comment.createdAt).toLocaleDateString()} {new Date(comment.createdAt).toLocaleTimeString('en-US', {
+                <span className="text-xs text-muted-foreground">
+                  {new Date(comment.createdAt).toLocaleDateString()} {new Date(comment.createdAt).toLocaleTimeString('en-US', {
                     hour: 'numeric',
                     minute: '2-digit',
                     hour12: true
-                    })}
-=======
-                <span className="text-xs text-muted-foreground">
-                  {new Date(comment.createdAt).toLocaleDateString()} {comment.createdAtTime ? new Date(comment.createdAtTime).toLocaleTimeString('en-US', {
-                    hour: 'numeric',
-                    minute: '2-digit',
-                    hour12: true
-                  }) : ''}
->>>>>>> 3832cb77
+                  })}
                 </span>
               </div>
 
-                {/* Completion status badge for user comments */}
-                {completionInfo && (
-                  <div className="flex justify-end mt-1">
-                    <span className={cn(
-                      "inline-flex items-center px-2.5 py-1 rounded-full text-xs font-medium border shadow-sm",
-                      completionInfo.action === 'active'
-                        ? "bg-green-100 text-green-800 dark:bg-green-900 dark:text-green-300 border-green-200"
-                        : "bg-red-100 text-red-800 dark:bg-red-900 dark:text-red-300 border-red-200"
-                    )}>
-                      {completionInfo.actionText}
-                    </span>
-                  </div>
-                )}
+              {/* Completion status badge for user comments */}
+              {completionInfo && (
+                <div className="flex justify-end mt-1">
+                  <span className={cn(
+                    "inline-flex items-center px-2.5 py-1 rounded-full text-xs font-medium border shadow-sm",
+                    completionInfo.action === 'active'
+                      ? "bg-green-100 text-green-800 dark:bg-green-900 dark:text-green-300 border-green-200"
+                      : "bg-red-100 text-red-800 dark:bg-red-900 dark:text-red-300 border-red-200"
+                  )}>
+                    {completionInfo.actionText}
+                  </span>
+                </div>
+              )}
 
               {comment.quotedText && (
-                  <div
+                <div
                   className="text-sm text-muted-foreground bg-muted/50 p-2 rounded-md cursor-pointer hover:bg-muted/70 mt-3"
                   onClick={scrollToCommentInEditor}
                 >
@@ -962,7 +880,7 @@
                       placeholder="Add a comment..."
                       className="w-full min-h-[60px] bg-transparent border-none p-0 resize-none focus:outline-none focus:ring-0"
                       autoFocus
-                        readOnly={isCompleted}
+                      readOnly={isCompleted}
                     />
                   </div>
                   <div className="flex justify-end">
@@ -979,45 +897,45 @@
                 <div className="mt-3 text-sm">{comment.content || "No content"}</div>
               )}
 
-                {/* Show different buttons based on completed state */}
-                {isCompleted ? (
-                  <div className="flex justify-center mt-3">
+              {/* Show different buttons based on completed state */}
+              {isCompleted ? (
+                <div className="flex justify-center mt-3">
+                  <Button
+                    variant="outline"
+                    size="sm"
+                    className="h-8 px-6"
+                    onClick={handleRevive}
+                  >
+                    <RotateCcw className="h-3.5 w-3.5 mr-2" />
+                    Restore
+                  </Button>
+                </div>
+              ) : (
+                <div className="flex justify-end mt-3">
+                  <div className="flex items-center gap-2">
                     <Button
-                      variant="outline"
+                      variant="ghost"
                       size="sm"
-                      className="h-8 px-6"
-                      onClick={handleRevive}
+                      className="h-8 px-3"
+                      onClick={() => setActiveCommentId(comment.id)}
+                      disabled={isCompleted}
                     >
-                      <RotateCcw className="h-3.5 w-3.5 mr-2" />
-                      Restore
+                      <Pencil className="h-3.5 w-3.5 mr-1" />
+                      Edit
+                    </Button>
+
+                    <Button
+                      variant="ghost"
+                      size="sm"
+                      className="h-8 px-3"
+                      onClick={handleIgnore}
+                    >
+                      <Trash2 className="h-3.5 w-3.5 mr-1" />
+                      Delete
                     </Button>
                   </div>
-                ) : (
-                    <div className="flex justify-end mt-3">
-                      <div className="flex items-center gap-2">
-                        <Button
-                          variant="ghost"
-                          size="sm"
-                          className="h-8 px-3"
-                          onClick={() => setActiveCommentId(comment.id)}
-                          disabled={isCompleted}
-                        >
-                          <Pencil className="h-3.5 w-3.5 mr-1" />
-                          Edit
-                        </Button>
-
-                        <Button
-                          variant="ghost"
-                          size="sm"
-                          className="h-8 px-3"
-                          onClick={handleIgnore}
-                        >
-                          <Trash2 className="h-3.5 w-3.5 mr-1" />
-                          Delete
-                        </Button>
-                      </div>
-                    </div>
-                )}
+                </div>
+              )}
             </div>
           </div>
         )}
